import collections
import logging
import os
import traceback
import uuid
from typing import List, Dict

from midi2audio import FluidSynth
from midiutil import MIDIFile
from mung.io import read_nodes_from_file

from mung.node import Node
from mung2midi.inference import PitchInferenceEngine, OnsetsInferenceEngine


def midi_matrix_to_pdo(midi_matrix, framerate=20, tempo=120):
    """Builds the pitch, duration and onset dicts from a given MIDI
    matrix. Does *not* take into account possible re-articulations:
    repeated adjacent notes are transformed into just one.

    :param midi_matrix: A ``128 x n_frames`` binary numpy array.
        Expected to be in the less intuitive format, where pitch
        ``J`` is encoded in row ``(128 - J)`` -- you would plot this
        with ``origin=lower`` in the ``imshow()`` call.

    :param FPS: each frame in the MIDI matrix corresponds to ``1 / FPS``
        of a second. Used together with ``tempo`` to determine durations
        in beats.

    :param tempo: The tempo in which the MIDI matrix should be interpreted.
        This does not actually matter for the output MIDI -- you can
        balance it out by using a different ``FPS`` value. However, it is
        necessary to compute durations and onsets in beats, since this is
        what the MIDI building functions in ``midiutil.MidiFile`` expect.

    :returns: ``pitches, durations, onsets``. These are dicts indexed
        by note ID (equivalent to notehead objids in MuNG context).
        Pitches contain for each note the MIDI pitch code, durations
        contain its duration in beats, and onsets contain its onset
        in beats.
    """
    pitches = dict()
    durations = dict()
    onsets = dict()

    # Collect pitch activities.

    # For each pitch, contains a list of (start_frame, end_frame+1) pairs.
    activities = collections.defaultdict(list)

    n_frames = midi_matrix.shape[1]
    n_pitch_classes = midi_matrix.shape[0]
    currently_active = dict()
    for i_frame in range(n_frames):
        # Collect onsets
        frame = midi_matrix[:, i_frame]
        for idx, entry in enumerate(frame):
            # pitch = n_pitch_classes - idx
            pitch = idx
            if entry != 0:
                if pitch not in currently_active:
                    # Start activity
                    currently_active[pitch] = i_frame
            else:
                if pitch in currently_active:
                    activities[pitch].append((currently_active[pitch], i_frame))
                    del currently_active[pitch]

    # Convert pitch activities into onset/pitch/duration dicts.
    notes = []
    for pitch in activities:
        for onset_frame, end_frame in activities[pitch]:
            notes.append((onset_frame, pitch, end_frame - onset_frame))
    # Sort by start and from lowest to highest:
    ordered_by_start_frame = sorted(notes)

    # Distribute into pitch/duration/onset dicts
    for event_idx, (onset_frame, pitch, duration_frames) in enumerate(notes):
        onset_beats = frames2beats(onset_frame,
                                   framerate=framerate,
                                   tempo=tempo)
        duration_beats = frames2beats(duration_frames,
                                      framerate=framerate,
                                      tempo=tempo)
        pitches[event_idx] = pitch
        durations[event_idx] = duration_beats
        onsets[event_idx] = onset_beats

    logging.debug('{} note events, last onset: beat {} (seconds: {})'
                  ''.format(len(notes), notes[-1][0], notes[-1][0] * tempo / 60.))

    return pitches, durations, onsets


def frames2beats(n_frames, framerate, tempo):
    """Converts a number of frames to duration in beats,
    given a framerate and tempo."""
    return (n_frames / float(framerate)) * (tempo / 60.)


def build_midi(pitches: Dict, durations, onsets, selection=None, tempo=120) -> MIDIFile:
    # create your MIDI object
    midi_file = MIDIFile(1)  # only 1 track
    track = 0  # the only track

    time = 0  # start at the beginning
    midi_file.addTrackName(track, time, "Sample Track")
    midi_file.addTempo(track, time, tempo)

    channel = 0
    volume = 100

    keys = pitches.keys()

    min_onset = 0
    if selection is not None:
        keys = [k for k in keys if k in selection]
        min_onset = min([onsets[k] for k in keys if k in onsets])

    for objid in keys:
        if (objid in onsets) and (objid in durations):
            pitch = pitches[objid]
            onset = onsets[objid] - min_onset
            duration = durations[objid]
            midi_file.addNote(track, channel, pitch, onset, duration, volume)

    return midi_file


def convert_mung_to_midi(nodes: List[Node],
               retain_pitches=True,
               retain_durations=True,
               retain_onsets=True) -> MIDIFile:
    """Attempts to export a MIDI file from the current graph. Assumes that
    all the staff objects and their relations have been correctly established,
    and that the correct precedence graph is available.

    :param retain_pitches: If set, will record the pitch information
        in pitched objects.

    :param retain_durations: If set, will record the duration information
        in objects to which it applies.

    :returns: A single-track ``midiutil.MidiFile.MIDIFile`` object. It can be
        written to a stream using its ``mf.writeFile()`` method."""
    pitch_inference_engine = PitchInferenceEngine()
    time_inference_engine = OnsetsInferenceEngine(nodes)
    node_id_to_node_mapping = {node.id: node for node in nodes}

    try:
        logging.info('Running pitch inference.')
        pitches, pitch_names = pitch_inference_engine.infer_pitches(nodes, with_names=True)
    except Exception as e:
        logging.warning('Model: Pitch inference failed!')
        logging.exception(traceback.format_exc(e))
        return

    if retain_pitches:
        for objid in pitches:
            c = node_id_to_node_mapping[objid]
            pitch_step, pitch_octave = pitch_names[objid]
            c.data['midi_pitch_code'] = pitches[objid]
            c.data['normalized_pitch_step'] = pitch_step
            c.data['pitch_octave'] = pitch_octave

    try:
        logging.info('Running durations inference.')
        durations = time_inference_engine.durations(nodes)
    except Exception as e:
        logging.warning('Model: Duration inference failed!')
        logging.exception(traceback.format_exc(e))
        return

    if retain_durations:
        for objid in durations:
            c = node_id_to_node_mapping[objid]
            c.data['duration_beats'] = durations[objid]

    try:
        logging.info('Running onsets inference.')
        onsets = time_inference_engine.onsets(nodes)
    except Exception as e:
        logging.warning('Model: Onset inference failed!')
        logging.exception(traceback.format_exc(e))
        return

    if retain_onsets:
        for objid in onsets:
            c = node_id_to_node_mapping[objid]
            c.data['onset_beats'] = onsets[objid]

    # Process ties
    durations, onsets = time_inference_engine.process_ties(nodes, durations, onsets)

    tempo = 120

    if nodes is None:
        nodes = nodes
    selection_objids = [c.id for c in nodes]

    midi_file = build_midi(pitches=pitches, durations=durations, onsets=onsets, selection=selection_objids, tempo=tempo)

    return midi_file


def clear_midi_information(nodes: List[Node]):
    """Removes all the information from all MungNodes."""
    for node in nodes:
        if node.data is None:
            continue
        if 'midi_pitch_code' in node.data:
            del node.data['midi_pitch_code']
        if 'normalized_pitch_step' in node.data:
            del node.data['normalized_pitch_step']
        if 'pitch_octave' in node.data:
            del node.data['pitch_octave']
        if 'duration_beats' in node.data:
            del node.data['duration_beats']
        if 'onset_beats' in node.data:
            del node.data['onset_beats']


def play_midi_file_from_disk(midi_path="mung2midi/sample/The_Nutcracker_Russion_dance.mid",
                             soundfont='mung2midi/UprightPianoKW-small-SF2-20190703/UprightPianoKW-small-20190703.sf2'):
    """Plays (or attempts to play) the given MIDI file.
    Requires Fluidsynth to be installed on your machine, see https://github.com/FluidSynth/fluidsynth/wiki/Download

    :param midi_path: Path to a MIDI file on the disc
    :param soundfont: A *.sf2 soundfont for FluidSynth to load.
    """
<<<<<<< HEAD
    fs = FluidSynth('/Users/elona/Documents/GitHub/mung/mung2midi/UprightPianoKW-small-SF2-20190703/UprightPianoKW-small-20190703.sf2')
    fs.play_midi(midi_path)
=======
    fs = FluidSynth(sound_font=soundfont)
    if os.path.exists(midi_path):
        fs.play_midi(midi_path)
>>>>>>> 7bd1a3fe


def play_midi_file(midi: MIDIFile,
                   tmp_dir="temp",
                   soundfont='mung2midi/UprightPianoKW-small-SF2-20190703/UprightPianoKW-small-20190703.sf2',
                   cleanup=False):
    """Plays (or attempts to play) the given MIDIFile object.

    :param midi: A ``midiutils.MidiFile.MIDIFile`` object
        containing the data that you wish to play.

    :param tmp_dir: A writeable directory where the MIDI will be
        exported into a temporary file.

    :param soundfont: A *.sf2 soundfont for FluidSynth to load.
    """

    tmp_midi_path = os.path.join(tmp_dir, 'play_' + str(uuid.uuid4())[:8] + '.mid')
    os.makedirs(os.path.dirname(tmp_midi_path), exist_ok=True)
    with open(tmp_midi_path, 'wb') as hdl:
        midi.writeFile(hdl)
    if not os.path.isfile(tmp_midi_path):
        logging.warning('Could not write MIDI data to temp file {0}!'.format(tmp_midi_path))
        return

    play_midi_file_from_disk(tmp_midi_path, soundfont)
    # Here's hoping it's a blocking call. Otherwise, just leave the MIDI;
    # MUSCIMarker cleans its tmp dir whenever it exits.
    if cleanup:
        os.unlink(tmp_midi_path)


if __name__ == '__main__':
    # play_midi_file_from_disk()
    # exit()

    # sample_mung = "mung2midi/sample/CVC-MUSCIMA_W-01_N-10_D-ideal.xml"
    # sample_mung = "test/test_data/01_basic_binary_2.0.xml"
    sample_mung = "../test/temp_data_test/CVC-MUSCIMA_W-01_N-10_D-ideal.pdo.xml"
    nodes = read_nodes_from_file(sample_mung)

    midi_file = convert_mung_to_midi(nodes)
    play_midi_file(midi_file)
<|MERGE_RESOLUTION|>--- conflicted
+++ resolved
@@ -1,3 +1,4 @@
+  
 import collections
 import logging
 import os
@@ -17,22 +18,18 @@
     """Builds the pitch, duration and onset dicts from a given MIDI
     matrix. Does *not* take into account possible re-articulations:
     repeated adjacent notes are transformed into just one.
-
     :param midi_matrix: A ``128 x n_frames`` binary numpy array.
         Expected to be in the less intuitive format, where pitch
         ``J`` is encoded in row ``(128 - J)`` -- you would plot this
         with ``origin=lower`` in the ``imshow()`` call.
-
     :param FPS: each frame in the MIDI matrix corresponds to ``1 / FPS``
         of a second. Used together with ``tempo`` to determine durations
         in beats.
-
     :param tempo: The tempo in which the MIDI matrix should be interpreted.
         This does not actually matter for the output MIDI -- you can
         balance it out by using a different ``FPS`` value. However, it is
         necessary to compute durations and onsets in beats, since this is
         what the MIDI building functions in ``midiutil.MidiFile`` expect.
-
     :returns: ``pitches, durations, onsets``. These are dicts indexed
         by note ID (equivalent to notehead objids in MuNG context).
         Pitches contain for each note the MIDI pitch code, durations
@@ -134,13 +131,10 @@
     """Attempts to export a MIDI file from the current graph. Assumes that
     all the staff objects and their relations have been correctly established,
     and that the correct precedence graph is available.
-
     :param retain_pitches: If set, will record the pitch information
         in pitched objects.
-
     :param retain_durations: If set, will record the duration information
         in objects to which it applies.
-
     :returns: A single-track ``midiutil.MidiFile.MIDIFile`` object. It can be
         written to a stream using its ``mf.writeFile()`` method."""
     pitch_inference_engine = PitchInferenceEngine()
@@ -224,18 +218,12 @@
                              soundfont='mung2midi/UprightPianoKW-small-SF2-20190703/UprightPianoKW-small-20190703.sf2'):
     """Plays (or attempts to play) the given MIDI file.
     Requires Fluidsynth to be installed on your machine, see https://github.com/FluidSynth/fluidsynth/wiki/Download
-
     :param midi_path: Path to a MIDI file on the disc
     :param soundfont: A *.sf2 soundfont for FluidSynth to load.
     """
-<<<<<<< HEAD
-    fs = FluidSynth('/Users/elona/Documents/GitHub/mung/mung2midi/UprightPianoKW-small-SF2-20190703/UprightPianoKW-small-20190703.sf2')
-    fs.play_midi(midi_path)
-=======
     fs = FluidSynth(sound_font=soundfont)
     if os.path.exists(midi_path):
         fs.play_midi(midi_path)
->>>>>>> 7bd1a3fe
 
 
 def play_midi_file(midi: MIDIFile,
@@ -243,13 +231,10 @@
                    soundfont='mung2midi/UprightPianoKW-small-SF2-20190703/UprightPianoKW-small-20190703.sf2',
                    cleanup=False):
     """Plays (or attempts to play) the given MIDIFile object.
-
     :param midi: A ``midiutils.MidiFile.MIDIFile`` object
         containing the data that you wish to play.
-
     :param tmp_dir: A writeable directory where the MIDI will be
         exported into a temporary file.
-
     :param soundfont: A *.sf2 soundfont for FluidSynth to load.
     """
 
@@ -278,4 +263,4 @@
     nodes = read_nodes_from_file(sample_mung)
 
     midi_file = convert_mung_to_midi(nodes)
-    play_midi_file(midi_file)
+    play_midi_file(midi_file)